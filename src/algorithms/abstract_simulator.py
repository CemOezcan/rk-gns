--- conflicted
+++ resolved
@@ -360,20 +360,11 @@
         }
 
         self.save_rollouts(trajectories, task_name, freq)
-<<<<<<< HEAD
-        current_mean = torch.mean(torch.tensor(rollout_losses['mse_loss']), dim=0)
-        prior_mean = self.best_models[freq][0]
-        if current_mean < prior_mean:
-            self.best_models[freq] = (current_mean, copy.deepcopy(self._network))
-
-        scalars = {
-=======
         current_last = rollout_losses['mse_loss'][-1]
         prior_last = self.best_models[freq][0]
         if current_last < prior_last:
             self.best_models[freq] = (current_last, copy.deepcopy(self._network))
-        return {
->>>>>>> f8bf67c1
+        scalars = {
             f'rollout error/mean_k={freq}': torch.mean(torch.tensor(rollout_losses['mse_loss']), dim=0),
             f'rollout error/std_k={freq}': torch.mean(torch.tensor(rollout_losses['mse_std']), dim=0),
             f'rollout error/last_k={freq}': rollout_losses['mse_loss'][-1],
