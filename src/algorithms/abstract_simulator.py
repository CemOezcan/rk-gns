import copy
import math
import os
import pickle
import random

import torch
import wandb

import torch.nn.functional as F
import torch.optim as optim
import numpy as np
import pandas as pd

from typing import Optional, Dict, List, Tuple, Any, Union
from pandas import DataFrame
from torch import Tensor
from tqdm import tqdm
from abc import ABC, abstractmethod
from torch_geometric.loader import DataLoader

from src.data.get_data import get_directories
from src.model.get_model import get_model
from src.util.types import ConfigDict
from src.util.util import device


class AbstractSimulator(ABC):
    """
    Superclass for iterative algorithms
    """

    def __init__(self, config: ConfigDict) -> None:
        """
        Initializes the iterative algorithm.

        Parameters
        ----------
            config : ConfigDict
                A (potentially nested) dictionary containing the "params" section of the section in the .yaml file
                used by cw2 for the current run.

        """

        self._config = config
        self._network_config = config.get('model')
        self._dataset_name = config.get('directory')
        _, self._out_dir = get_directories(self._dataset_name)
        self._wandb_mode = config.get('wandb_mode')

        self._trajectories = config.get('task').get('trajectories')
        self._time_steps = config.get('task').get('n_timesteps')
        self._seq_len = config.get('task').get('sequence')
        self.recurrence = config.get('task').get('recurrence') is not False
        ggns = self._config.get('task').get('ggns')
        poisson = self._config.get('task').get('task').lower() == 'poisson'
        ss = self._config.get('task').get('model').lower() == 'self-supervised'

        if poisson:
            self.mode = 'poisson'
        elif ss:
            self.mode = 'self-supervised'
        elif not ggns:
            self.mode = 'mgn'
        else:
            self.mode = None

        self._batch_size = config.get('task').get('batch_size')
        self._network = None
        self._optimizer = None
        self._wandb_run = None
        self._wandb_url = None
        self._initialized = False
        self.random_seed, self.np_seed, self.torch_seed = None, None, None

        self.loss_function = F.mse_loss
        self._learning_rate = config.get('task').get('learning_rate')
        self._weight_decay = config.get('task').get('weight_decay')

    def initialize(self, task_information: ConfigDict) -> None:
        """
        Due to the interplay between the algorithm and the task, it sometimes makes sense for the task to provide
        additional initial information to the algorithm. This information may e.g., be the dimensionality of the task,
        the kind of training regime to perform etc.

        Parameters
        ----------
            task_information : ConfigDict
                A dictionary containing information on how to execute the algorithm on the current task

        Returns
        -------

        """
        self._wandb_run = None
        self._wandb_mode = task_information.get('wandb_mode')
        wandb.init(project='RK-GNS', config=task_information, mode=self._wandb_mode)
        wandb.define_metric('epoch')
        wandb.define_metric('validation_loss', step_metric='epoch')
        wandb.define_metric('position_loss', step_metric='epoch')
        wandb.define_metric('validation_mean', step_metric='epoch')
        wandb.define_metric('position_mean', step_metric='epoch')
        wandb.define_metric('rollout_loss', step_metric='epoch')
        wandb.define_metric('video', step_metric='epoch')

        if self._wandb_url is not None and self._wandb_mode == 'online':
            api = wandb.Api()
            run = api.run(self._wandb_url)
            this_run = api.run(wandb.run.path)
            curr_epoch = max([x['epoch'] for x in run.scan_history(keys=['epoch'])])
            for file in run.files():
                this_run.upload_file(file.download(replace=True).name)
            b = False
            for x in run.scan_history():
                if b:
                    break
                try:
                    b = x['epoch'] >= curr_epoch
                except (KeyError, TypeError):
                    b = False
                wandb.log(x)

        self._wandb_url = wandb.run.path

        if not self._initialized:
            self._batch_size = task_information.get('task').get('batch_size')
            self._network = get_model(task_information)
            self._optimizer = optim.Adam(self._network.parameters(), lr=self._learning_rate, weight_decay=self._weight_decay)
            self.best_models = {x: (math.inf, None) for x in [0, 1, 2, 5]}
            self._initialized = True
        else:
            self.set_seed()

    def set_seed(self):
        random.setstate(self.random_seed)
        np.random.set_state(self.np_seed)
        torch.set_rng_state(self.torch_seed)

    @abstractmethod
    def fetch_data(self, trajectory: List, is_training: bool) -> DataLoader:
        """
        Transform a collection of system states into batched graphs.

        Parameters
        ----------
            trajectory : DataLoader
                A collection of system states
            is_training : bool
                Whether this is a training or a test/validation run

        Returns
        -------
            DataLoader
                Collection of batched graphs.
        """
        raise NotImplementedError

    def pretraining(self, train_dataloader: List) -> None:
        """
        Pretrain your algorithm if necessary. Default is no pretraining

        Parameters
        ----------
            train_dataloader: List
                A List containing the training data

        Returns
        -------

        """
        return train_dataloader

    @abstractmethod
    def fit_iteration(self, train_dataloader: List) -> float:
        """
        Train your algorithm for a single iteration. This can e.g., be a single epoch of neural network training,
        a policy update step, or something more complex. Just see this as the outermost for-loop of your algorithm.

        Parameters
        ----------
            train_dataloader : List
                A List containing the training data

        Returns
        -------
            May return an optional dictionary of values produced during the fit. These may e.g., be statistics
            of the fit such as a training loss.

        """

        raise NotImplementedError

    @torch.no_grad()
    def one_step_evaluator(self, ds_loader: List, instances: int, task_name: str, logging: bool = True) -> Optional[Dict]:
        """
        Predict the system state for the next time step and evaluate the predictions over the test data.

        Parameters
        ----------
            ds_loader : List
                A list containing test/validation instances

            instances : int
                Number of trajectories used to estimate the one-step loss

            task_name : str
                Name of the task

            logging : bool
                Whether to log the results to wandb

        Returns
        -------
            Optional[Dict]
                A single result that scores the input, potentially per sample

        """
        self._network.eval()
        trajectory_loss = list()
        test_loader = self.fetch_data(ds_loader, is_training=False)
        for i, batch in enumerate(tqdm(test_loader, desc='Validation', leave=True, position=0)):
            batch.to(device)
            instance_loss = self._network.validation_step(batch, i)

            trajectory_loss.append([instance_loss])

        mean = np.mean(trajectory_loss, axis=0)
        std = np.std(trajectory_loss, axis=0)
        data_frame = pd.DataFrame.from_dict(
            {'mean_loss': [x[0] for x in mean], 'std_loss': [x[0] for x in std],
             'mean_pos_error': [x[1] for x in mean], 'std_pos_error': [x[1] for x in std]
             }
        )
        table = wandb.Table(dataframe=data_frame)

        val_loss, pos_loss = zip(*mean)
        val_std, pos_std = zip(*std)

        log_dict = {
            'single-step error/velocity_historgram':
                wandb.Histogram(
                    [x for x in val_loss],
                    num_bins=20
                ),
            'single-step error/position_historgram':
                wandb.Histogram(
                    [x for x in pos_loss],
                    num_bins=20
                ),
            'single-step error/velocity_error': np.mean(val_loss),
            'single-step error/position_error': np.mean(pos_loss),
            'single-step error/velocity_std': np.mean(val_std),
            'single-step error/position_std': np.mean(pos_std),
            'single-step error/table': table
        }
        return log_dict

    @torch.no_grad()
    def n_step_evaluator(self, ds_loader: List, task_name: str, n_steps: int, n_traj: int, logging: bool = True, freq: int = 1) -> Optional[Dict]:
        """
        Predict the system state after n time steps. N step predictions are performed recursively within trajectories.
        Evaluate the predictions over the test data.

        Parameters
        ----------
            ds_loader : List
                A list containing test/validation instances

            task_name : str
                Name of the task

            n_steps : int
                Value of n, with which to estimate the n-step loss

            n_traj : int
                Number of trajectories used to estimate the n-step loss

        Returns
        -------

        """
        self._network.eval()
        track_var = True
        # Take n_traj trajectories from valid set for n_step loss calculation
        means = list()
        lasts = list()
        vars = list()
        lst_vars = list()
        for i, trajectory in enumerate(tqdm(ds_loader, desc='N-Step', leave=True, position=0)):
            if i >= n_traj:
                break
            mean_loss, last_loss, mean_var, last_var = self._network.n_step_computation(trajectory, n_steps, self._time_steps, freq=freq)
            if mean_var is None or last_var is None:
                track_var = False
            vars.append(mean_var)
            lst_vars.append(last_var)
            means.append(mean_loss)
            lasts.append(last_loss)

        means = torch.mean(torch.stack(means))
        lasts = torch.mean(torch.stack(lasts))

<<<<<<< HEAD
        scalars = {
=======
        n_step_stats = {'n_step': [n_steps] * n_steps, 'mean': means, 'lasts': lasts}
        data_frame = pd.DataFrame.from_dict(n_step_stats)
        table = wandb.Table(dataframe=data_frame)

        return {
>>>>>>> c0bd96f5
            f'{n_steps}-step error/mean_k={freq}': torch.mean(torch.tensor(means), dim=0),
            f'{n_steps}-step error/last_k={freq}': torch.mean(torch.tensor(lasts), dim=0),
            f'{n_steps}-step error/table_k={freq}': table
        }

        if track_var:
            vars = torch.mean(torch.stack(vars))
            lst_vars = torch.mean(torch.stack(lst_vars))

            scalars[f'{n_steps}-step error/mean_var_k={freq}'] = torch.mean(torch.tensor(vars), dim=0)
            scalars[f'{n_steps}-step error/last_var_k={freq}'] = torch.mean(torch.tensor(lst_vars), dim=0)

        return scalars

    @torch.no_grad()
    def rollout_evaluator(self, ds_loader: List, rollouts: int, task_name: str, logging: bool = True, freq: int = 1) -> Optional[Dict]:
        """
        Recursive prediction of the system state at the end of trajectories.
        Evaluate the predictions over the test data.

        Parameters
        ----------
            ds_loader : List
                A list containing test/validation instances

            rollouts : int
                Number of trajectories used to estimate the rollout loss

            task_name : str
                Name of the task

            logging : bool
                Whether to log the results to wandb

        Returns
        -------
            Optional[Dict]
                A single result that scores the input, potentially per sample

        """
        track_var = True
        self._network.eval()
        trajectories = []
        mse_losses = []
        vars = []
        pred = list()
        for i, trajectory in enumerate(tqdm(ds_loader, desc='Rollouts', leave=True, position=0)):
            if i >= rollouts:
                break
            prediction_trajectory, mse_loss, var, p = self._network.rollout(trajectory, num_steps=self._time_steps, freq=freq)
            if var is None or p is None:
                track_var = False
            trajectories.append(prediction_trajectory)
            pred.append(p)
            mse_losses.append(mse_loss.cpu())
            vars.append(var)

        rollout_hist = wandb.Histogram([x for x in torch.mean(torch.stack(mse_losses), dim=1)], num_bins=20)
        mse_means = torch.mean(torch.stack(mse_losses), dim=0)
        mse_stds = torch.std(torch.stack(mse_losses), dim=0)

        rollout_losses = {
            'mse_loss': [mse.item() for mse in mse_means],
            'mse_std': [mse.item() for mse in mse_stds]
        }

        data_frame = pd.DataFrame.from_dict(rollout_losses)
        table = wandb.Table(dataframe=data_frame)

        self.save_rollouts(trajectories, task_name, freq)
        current_last = rollout_losses['mse_loss'][-1]
        prior_last = self.best_models[freq][0]
        if current_last < prior_last:
            self.best_models[freq] = (current_last, copy.deepcopy(self._network))
        scalars = {
            f'rollout error/mean_k={freq}': torch.mean(torch.tensor(rollout_losses['mse_loss']), dim=0),
            f'rollout error/std_k={freq}': torch.mean(torch.tensor(rollout_losses['mse_std']), dim=0),
            f'rollout error/last_k={freq}': rollout_losses['mse_loss'][-1],
<<<<<<< HEAD
            f'rollout error/fst_k={freq}': torch.mean(torch.tensor(rollout_losses['mse_loss'][:10]), dim=0),
            f'rollout error/lst_k={freq}': torch.mean(torch.tensor(rollout_losses['mse_loss'][-10:]), dim=0),
            f'rollout error/histogram_k={freq}': rollout_hist
=======
            f'rollout error/histogram_k={freq}': rollout_hist,
            f'rollout error/table_k={freq}': table
>>>>>>> c0bd96f5
        }

        if track_var:
            var_means = torch.mean(torch.stack(vars), dim=0)
            pred_max = torch.max(torch.stack(pred), dim=0).values
            pred_min = torch.min(torch.stack(pred), dim=0).values

            scalars = {**scalars, f'rollout_error/var_fst_k={freq}': torch.mean(var_means[:10], dim=0),
                       f'rollout_error/var_lst_k={freq}': torch.mean(var_means[-10:], dim=0),
                       f'rollout_error/var_k={freq}': torch.mean(var_means, dim=0),
                       f'rollout_error/pred_max_fst_k={freq}': torch.mean(pred_max[:10], dim=0),
                       f'rollout_error/pred_max_lst_k={freq}': torch.mean(pred_max[-10:], dim=0),
                       f'rollout_error/pred_min_fst_k={freq}': torch.mean(pred_min[:10], dim=0),
                       f'rollout_error/pred_min_lst_k={freq}': torch.mean(pred_min[-10:], dim=0)}

        return scalars

    def save(self, name: str) -> None:
        """
        Save itself as a .pkl file.

        Parameters
        ----------
            name : str
                The name under which to store this mesh simulator
        """
        self.random_seed = random.getstate()
        self.np_seed = np.random.get_state()
        self.torch_seed = torch.get_rng_state()
        with open(os.path.join(self._out_dir, f'model_{name}.pkl'), 'wb') as file:
            pickle.dump(self, file)

    def save_rollouts(self, rollouts: List[Dict[str, Tensor]], task_name: str, freq: int) -> None:
        """
        Save predicted and ground truth trajectories.

        Parameters
        ----------
            rollouts : Dict[str, Tensor]
                The rollout data

            task_name : str
                The task name
        """
        rollouts = [{key: value.to('cpu') for key, value in x.items()} for x in rollouts]
        with open(os.path.join(self._out_dir, f'{task_name}_rollouts_k={freq}.pkl'), 'wb') as file:
            pickle.dump(rollouts, file)

    @staticmethod
    def _publish_csv(data_frame: DataFrame, name: str, path: str) -> None:
        """
        Publish a table using wandb.

        Parameters
        ----------
            data_frame : DataFrame
                The table
            name : str
                The table name
            path : str
                The path of the table
        """
        table = wandb.Table(dataframe=data_frame)
        wandb.log({name: table})
        #artifact = wandb.Artifact(f'{name}_artifact', type='dataset')
        #artifact.add(table, f'{name}_table')
        #artifact.add_file(path)
        #wandb.log_artifact(artifact)

    @staticmethod
    def log_epoch(data: Dict[str, Any]) -> None:
        """
        Log the metrics of an epoch.

        Parameters
        ----------
            data : Dict[str, Any]
                The data to log

        """
        wandb.log(data)

    def log_gradients(self, model):
        grad_first_layer = self.calculate_gradients(model, 0)
        grad_last_layer = self.calculate_gradients(model, -1)
        grad_enc = torch.cat([param.grad.view(-1) for param in model.learned_model.encoder.parameters()]).abs().mean()
        grad_proc = torch.cat([param.grad.view(-1) for param in model.learned_model.processor.parameters()]).abs().mean()
        #print([(name, param) for name, param in model.learned_model.decoder.named_parameters()])
        grad_dec = torch.cat([param.grad.view(-1) for param in model.learned_model.decoder.parameters() if param.grad is not None]).abs().mean()

        #param_rkn = torch.cat([param.view(-1) for param in model.learned_model.decoder.rnn.parameters()]).abs().mean()
        #param_rkn_enc = torch.cat([param.view(-1) for param in model.learned_model.decoder.rnn.mean_encoder.parameters()]).abs().mean()
        #param_rkn_enc_var = torch.cat([param.view(-1) for param in model.learned_model.decoder.rnn.mean_encoder.parameters()]).abs().mean()

        param_enc = torch.cat([param.view(-1) for param in model.learned_model.encoder.parameters()]).abs().mean()
        param_proc = torch.cat(
            [param.view(-1) for param in model.learned_model.processor.parameters()]).abs().mean()
        param_dec = torch.cat(
            [param.view(-1) for param in model.learned_model.decoder.parameters()]).abs().mean()

        grad = []
        for param in model.parameters():
            if param.grad is not None:
                grad.append(param.grad.view(-1))
        grad = torch.cat(grad).abs().mean()
        return {"gradients/first_layer": grad_first_layer,
                "gradients/last_layer": grad_last_layer,
                "gradients/encoder": grad_enc,
                "gradients/decoder": grad_dec,
                "gradients/processor": grad_proc,
                "gradients/all_layers": grad, #'gradients/param_rkn': param_rkn,
                #'gradients/param_rkn_enc': param_rkn_enc, 'gradients/param_rkn_enc_var': param_rkn_enc_var,
                'gradients/param_enc': param_enc, 'gradients/param_proc': param_proc, 'gradients/param_dec': param_dec}

    def calculate_gradients(self, model, layer):
        """
        Calculates the mean gradient of our GNN for a given layer
        Args:
            GNN: gnn_base object
            layer: layer number

        Returns:
            Mean gradient for the layer
        """
        grad = []
        for name, edge_parameter in model.learned_model.processor.graphnet_blocks[
            layer].edge_models['mesh0mesh'].layers.named_parameters():
            grad.append(edge_parameter.grad.view(-1))
        for name, node_parameter in model.learned_model.processor.graphnet_blocks[
            layer].node_models['mesh'].layers.named_parameters():
            grad.append(node_parameter.grad.view(-1))
        grad = torch.cat(grad).abs().mean()

        return grad

    @staticmethod
    def seed_worker(worker_id):
        worker_seed = torch.initial_seed() % 2**32
        np.random.seed(worker_seed)
        random.seed(worker_seed)<|MERGE_RESOLUTION|>--- conflicted
+++ resolved
@@ -300,15 +300,11 @@
         means = torch.mean(torch.stack(means))
         lasts = torch.mean(torch.stack(lasts))
 
-<<<<<<< HEAD
-        scalars = {
-=======
         n_step_stats = {'n_step': [n_steps] * n_steps, 'mean': means, 'lasts': lasts}
         data_frame = pd.DataFrame.from_dict(n_step_stats)
         table = wandb.Table(dataframe=data_frame)
 
-        return {
->>>>>>> c0bd96f5
+        scalars = {
             f'{n_steps}-step error/mean_k={freq}': torch.mean(torch.tensor(means), dim=0),
             f'{n_steps}-step error/last_k={freq}': torch.mean(torch.tensor(lasts), dim=0),
             f'{n_steps}-step error/table_k={freq}': table
@@ -387,14 +383,10 @@
             f'rollout error/mean_k={freq}': torch.mean(torch.tensor(rollout_losses['mse_loss']), dim=0),
             f'rollout error/std_k={freq}': torch.mean(torch.tensor(rollout_losses['mse_std']), dim=0),
             f'rollout error/last_k={freq}': rollout_losses['mse_loss'][-1],
-<<<<<<< HEAD
             f'rollout error/fst_k={freq}': torch.mean(torch.tensor(rollout_losses['mse_loss'][:10]), dim=0),
             f'rollout error/lst_k={freq}': torch.mean(torch.tensor(rollout_losses['mse_loss'][-10:]), dim=0),
-            f'rollout error/histogram_k={freq}': rollout_hist
-=======
             f'rollout error/histogram_k={freq}': rollout_hist,
             f'rollout error/table_k={freq}': table
->>>>>>> c0bd96f5
         }
 
         if track_var:
